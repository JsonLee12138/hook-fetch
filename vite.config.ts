/// <reference types="vitest" />
import { defineConfig, loadEnv } from 'vite';
import dts from 'vite-plugin-dts';

export default defineConfig(({mode})=> {
  loadEnv(mode, process.cwd());
  return {
    plugins: [dts({
      outDir: 'types',
      copyDtsFiles: false
    })],
    build: {
      lib: {
        entry: {
          index: './src/index.ts',
          'plugins/index': './src/plugins/index.ts',
          'plugins/sse': './src/plugins/sse.ts',
        },
        name: 'hook-fetch',
        fileName: (format, entryName) => {
          return `${format}/${entryName}.js`
        },
        formats: ['es', 'cjs']
      },
<<<<<<< HEAD
      minify: 'terser',
      terserOptions: {
        format: {
          comments: 'all'
        }
      },
=======
      minify: 'oxc',
>>>>>>> c7c23056
      outDir: './dist',
      sourcemap: false,
      emptyOutDir: true,
    },
    test: {
      testTimeout: 20_000,
      // environment: 'happy-dom',
      // // 启用浏览器环境测试
      // browser: {
      //   enabled: true,
      //   provider: 'playwright',
      //   instances: [
      //     {
      //       browser: 'chromium'
      //     },
      //   ],
      // },
      // // 设置全局测试环境
      // globals: true,
    }
  }
})<|MERGE_RESOLUTION|>--- conflicted
+++ resolved
@@ -22,16 +22,7 @@
         },
         formats: ['es', 'cjs']
       },
-<<<<<<< HEAD
-      minify: 'terser',
-      terserOptions: {
-        format: {
-          comments: 'all'
-        }
-      },
-=======
       minify: 'oxc',
->>>>>>> c7c23056
       outDir: './dist',
       sourcemap: false,
       emptyOutDir: true,
